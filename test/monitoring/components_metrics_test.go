// Copyright 2020 The Lokomotive Authors
//
// Licensed under the Apache License, Version 2.0 (the "License");
// you may not use this file except in compliance with the License.
// You may obtain a copy of the License at
//
//     http://www.apache.org/licenses/LICENSE-2.0
//
// Unless required by applicable law or agreed to in writing, software
// distributed under the License is distributed on an "AS IS" BASIS,
// WITHOUT WARRANTIES OR CONDITIONS OF ANY KIND, either express or implied.
// See the License for the specific language governing permissions and
// limitations under the License.

// +build aws aws_edge packet aks
// +build poste2e

package monitoring

import (
	"context"
	"fmt"
	"strings"
	"testing"
	"time"

	v1 "github.com/prometheus/client_golang/api/prometheus/v1"
	"k8s.io/apimachinery/pkg/util/wait"

	testutil "github.com/kinvolk/lokomotive/test/components/util"
)

//nolint:funlen
func testComponentsPrometheusMetrics(t *testing.T, v1api v1.API) {
	selfHostedPlatforms := []testutil.Platform{
		testutil.PlatformPacket,
		testutil.PlatformAWS,
	}

	testCases := []struct {
		componentName string
		query         string
		platforms     []testutil.Platform
	}{
		{
			componentName: "kube-apiserver",
			query:         "apiserver_request_total",
		},
		{
			componentName: "coredns",
			query:         "coredns_build_info",
		},
		{
			componentName: "kube-scheduler",
			query:         "scheduler_schedule_attempts_total",
			platforms:     selfHostedPlatforms,
		},
		{
			componentName: "kube-controller-manager",
			query:         "workqueue_work_duration_seconds_bucket",
			platforms:     selfHostedPlatforms,
		},
		{
			componentName: "kube-proxy",
			query:         "kubeproxy_sync_proxy_rules_duration_seconds_bucket",
			platforms:     selfHostedPlatforms,
		},
		{
			componentName: "kubelet",
			query:         "kubelet_running_pod_count",
			platforms:     selfHostedPlatforms,
		},
		{
			componentName: "etcd",
			query:         "etcd_server_has_leader",
			platforms:     selfHostedPlatforms,
		},
		{
			componentName: "metallb",
			query:         "metallb_bgp_session_up",
			platforms:     []testutil.Platform{testutil.PlatformPacket},
		},
		{
			componentName: "contour",
			query:         "contour_dagrebuild_timestamp",
			platforms:     []testutil.Platform{testutil.PlatformPacket, testutil.PlatformAWS, testutil.PlatformAKS},
		},
		{
			componentName: "cert-manager",
			query:         "certmanager_controller_sync_call_count",
			platforms:     []testutil.Platform{testutil.PlatformPacket, testutil.PlatformAWS, testutil.PlatformAKS},
		},
		{
<<<<<<< HEAD
			componentName: "experimental-istio-operator",
			query:         "pilot_k8s_reg_events",
			platforms:     []testutil.Platform{testutil.PlatformPacket, testutil.PlatformAWS, testutil.PlatformAKS},
=======
			componentName: "linkerd",
			query:         "tcp_read_bytes_total",
			platforms:     []testutil.Platform{testutil.PlatformPacket, testutil.PlatformAWS},
>>>>>>> 90a2f440
		},
	}

	for _, tc := range testCases {
		tc := tc
		t.Run(fmt.Sprintf("prometheus-%s", tc.componentName), func(t *testing.T) {
			if !testutil.IsPlatformSupported(t, tc.platforms) {
				t.Skip()
			}

			t.Parallel()

			t.Logf("querying %q", tc.query)

			if err := wait.PollImmediate(retryInterval, timeout, getMetricRetryFunc(t, v1api, tc.query)); err != nil {
				t.Errorf("%v", err)
			}
		})
	}
}

// getMetricRetryFunc returns a function which can be passed to wait.PollImmediate
// checking if a given Prometheus query returns any result.
func getMetricRetryFunc(t *testing.T, v1api v1.API, query string) wait.ConditionFunc {
	return func() (done bool, err error) {
		ctx, cancel := context.WithTimeout(context.Background(), contextTimeout*time.Second)
		defer cancel()

		results, warnings, err := v1api.Query(ctx, query, time.Now())
		if err != nil {
			t.Logf("error querying Prometheus for metric %q: %v", query, err)

			return false, nil
		}

		if len(warnings) > 0 {
			t.Logf("warnings: %v", warnings)
		}

		if len(results.String()) == 0 {
			t.Logf("no metrics found for query %q", query)

			return false, nil
		}

		t.Logf("found %d results for %q", len(strings.Split(results.String(), "\n")), query)

		return true, nil
	}
}<|MERGE_RESOLUTION|>--- conflicted
+++ resolved
@@ -91,15 +91,14 @@
 			platforms:     []testutil.Platform{testutil.PlatformPacket, testutil.PlatformAWS, testutil.PlatformAKS},
 		},
 		{
-<<<<<<< HEAD
 			componentName: "experimental-istio-operator",
 			query:         "pilot_k8s_reg_events",
 			platforms:     []testutil.Platform{testutil.PlatformPacket, testutil.PlatformAWS, testutil.PlatformAKS},
-=======
+		},
+		{
 			componentName: "linkerd",
 			query:         "tcp_read_bytes_total",
 			platforms:     []testutil.Platform{testutil.PlatformPacket, testutil.PlatformAWS},
->>>>>>> 90a2f440
 		},
 	}
 
