--- conflicted
+++ resolved
@@ -1,10 +1,6 @@
 # Self-hosted Kubernetes assets (kubeconfig, manifests)
 module "bootkube" {
-<<<<<<< HEAD
-  source = "github.com/kinvolk/terraform-render-bootkube?ref=f90f555c735458dd0a956b0a6dec1468e9f83da4"
-=======
-  source = "git::https://github.com/poseidon/terraform-render-bootkube.git?ref=bcb015e1052192b166b19a1e3b5da0f25051eaf4"
->>>>>>> ae3a8a57
+  source = "github.com/kinvolk/terraform-render-bootkube?ref=6ef9683afb6d15d0a9545cbb9d478ea5b9528f41"
 
   cluster_name          = "${var.cluster_name}"
   api_servers           = ["${format("%s.%s", var.cluster_name, var.dns_zone)}"]
